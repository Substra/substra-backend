--- conflicted
+++ resolved
@@ -7,11 +7,9 @@
 
 ## [Unreleased]
 
-<<<<<<< HEAD
-### Changed 
+### Changed
 
 - Replace `algo` by `algo_key` in gRPC communication
-=======
 ### Added
 
 - Allow configuring gRPC keepalive
@@ -21,7 +19,6 @@
 ### Removed
 
 - BREAKING: model categories
->>>>>>> 464b56b6
 
 ## [0.31.0] 2022-09-26
 
