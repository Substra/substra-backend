# Changelog

All notable changes to this project will be documented in this file.

The format is based on [Keep a Changelog](https://keepachangelog.com/en/1.0.0/),
and this project adheres to [Semantic Versioning](https://semver.org/spec/v2.0.0.html).

## [Unreleased]

### Added

- Add `create` api from model view to submit compute task output.
- Add role filter to users list.
- Endpoints to list task input/output assets
- "Kind" filters on task input and ouput assets endpoints.
- Return train_data_sample_keys and test_data_sample_keys fields in data manager "list" API responses
<<<<<<< HEAD
=======

### Changed

- Add compute task category unknown value
- Improved validation at user creation.
>>>>>>> b9ade45e

### Fixed

- Compute task outputs/inputs valid storage address.

<<<<<<< HEAD
### Changed

- Extract inputs and outputs from db to build the workflow_graph response.
- Add compute task category unknown value
- Improved validation at user creation.
### Removed

=======
### Removed

>>>>>>> b9ade45e
- Algo creation events aren't included in newsfeed anymore.
- Remove task category from the compute engine.
- BREAKING: compute task specific endpoints.
- BREAKING: category related fields to create task.

## [0.32.0] 2022-10-03

### Changed

- Container image build error logs are now saved to the DB and served via the API.
- Replace `algo` by `algo_key` in gRPC communication

### Added

- Allow configuring gRPC keepalive
- output identifier add in metric response object in `compute_plan perf` view.
- Prevent use of `__` in asset metadata keys
- Task input asset
- Accept `CSRF_TRUSTED_ORIGINS` env var as settings option
- Generic task endpoint to list/retrieve tasks
- Add inputs and output kinds in the workflow_graph response

### Fixed

- Bug in migration 0028_data_migration_compute_task_output.

### Removed

- BREAKING: model categories
- BREAKING: algo categories
- Outdated information on patching RabbitMQ for Apple Silicon chips.

## [0.31.0] 2022-09-26

### Changed

- Don't use the `status` field of the compute plan protocol buffer messages.
- BREAKING: remove `delete_intermediary_models` field from the `compute_plan` view.
- Use task output asset in API response
- Add channel column to input/output tables.
- The test task uses the same CLI arguments format as the other tasks.

### Fixed

- Bug when executing compute tasks with too many data samples (command line length exceeding max.) The substra-tools arguments are now passed using a file.

### Added

- CI job to test forward migrations.

## [0.30.0] 2022-09-19

### Changed

- BREAKING! Rename `localrep` app to `api`, see `UPGRADE.md` for migration.
- Accept `ALGO_UNKNOWN` as a valid algo category.

## [0.29.0] 2022-09-12

### Changed

- Stop generating algo method to execute from task category as it is now passed within substra cli
- Expose a default value (`dev`) for the backend version on the `/info` endpoint

### Added

- BREAKING: allow registration of users with role from the API and reset password mechanism
- Add address and permissions for `inputs` of kind datamanager and model in compute_tasks api response
- Synchronize compute task output assets into localrep
- Add `compute_task_key` filter on the model view.

## [0.28.0] 2022-08-29

### Added

- Enable gRPC keepalive

### Changed

- Increase limit for tasks displayed in CP workflow graph to 1000

### Removed

- Periodic celery task to queue pending tasks
- Local folder support

### Fixed

- Saving of tasks timings

## [0.27.0] 2022-08-23

### Added

- Add CP default status at creation

## [0.26.0] 2022-08-17

### Added

- Add method to update algo, compute_plan and data manager name

### Changed

- BREAKING: Replace celery RabbitMQ by Redis

## [0.25.0] 2022-08-09

### Added

- `transient` field to task outputs
- Include tasks output models and performances in output fields in task endpoint response

### Changed

- Use gRPC stream to listen to events
- Update orchestrator protobuf definitions
- Pass output identifier when registering assets

### Removed

- BREAKING: Orchestrator RabbitMQ connection to listen to events

## [0.24.0] 2022-08-01

### Added

- The /task/bulk_create/ endpoint now accepts the "inputs" field

### Removed

- Category filter from /algos/ route
- Legacy compute task permission fields

### Fixed

- Removed invalid metric asset kind from newsfeed
- Add missing compute task outputs data migration

## [0.23.1] 2022-07-26

### Changed

- CP Performance endpoint returns array of performances in "results" instead of dict

## [0.23.0] 2022-07-25

### Removed

- Rule-based logic for compute task output permissions. Instead, permissions are now explicitly provided by the end-user
- The "out_trunk_model_permissions" field was removed from the /task/bulk_create/ endpoint. It is superseded by the "outputs" field.

### Fixed

- Scheduler worker now processes predict tasks too
- Compute plan status is now correctly set to CANCELED

### Added

- Local representation of task outputs
- Local representation of task inputs
- Compute tasks returned by the API now have the "outputs" field
- Compute tasks returned by the API now have the "inputs" field
- The /task/bulk_create/ endpoint now accepts the "outputs" field
- Compute plan ranks and round_idx list to cp perf view

### Changed

- `python manage.py get_outgoing_organization` can now be used to check inter-org connection.

## [0.22.0] 2022-07-11

### Removed

- BREAKING: Removed the `metric_keys` property of test tasks in favor of the generic `algo` field.

### Added

- Execute predict tasks.
- Backend hostname to the organization view

### Fixed

- Compute plan workflow graph endpoint handles predict tasks
- Don't raise an error when retrying certain orchestrator requests - @grpc_retry

## [0.21.0] 2022-07-05

### Added

- Filtering on compute tasks metadata
- View to build task workflow graph

### Fixed

- arm64 stage in the dockerfile to install dependencies and build psycopg2 from source

## [0.20.0] 2022-06-27

### Added

- Filtering and ordering on duration in CPs ans Tasks views

### Fixed

- deprecated metadata was used during event processing
- datamanagers' and metrics' storage_addresses in task responses
- CP localrep sync issues resulting in missing CP duration

### Changed

- Removed the search parameter from API

### Changed

- Return HTTP 413 "Payload Too Large" when the orchestrator gRPC payload exceeds max size

## [0.19.0] 2022-06-20

### Fixed

- failure_report KeyError when updating compute task (localrep sync)
- password displayed when running django commands to add users

### Added

- Filtering on compute plan metadata

### Changed

- use tasks from event for task processing
- set task status to doing in compute task task
- remove the `prepare_task` Celery task

### Removed

- Delete metrics endpoints; use algo endpoints instead

## [0.18.0] 2022-06-14

### Removed

- BREAKING: drop the s3 upload feature

### Changed

- BREAKING: rename node to organization

### Fixed

- Duplicated datasamples

## [0.17.0] 2022-06-07

### Added

- Support for predict Algos
- Hardcode task outputs
- Cross asset filtering by key on asset views
- Health service for the event app
- (BREAKING) New register tasks endpoint

### Changed

- Use assets embedded in events during sync

## [0.16.0] 2022-05-30

### Fixed

- Full resync: also resync metrics when syncing algos
- CP name properly included in newsfeed items
- Clean up `taskdir` before adding assets to it
- Only run `remove_directory_contents` when the directory exists

### Added

- Empty compute plan status

## [0.15.0] 2022-05-23

### Added

- Possibility to filter only important news in newsfeed view

### Changed

- (BREAKING) Store enum values as string (impact ordering) - Model
- Within a CP, allow image builds to occur concurrently with another task's execution
- (BREAKING) Store enum values as string (impact ordering) - ComputePlan ComputeTask
- Add algo inputs and outputs

### Fixed

- Mount GPU manually in GKE to be able to share them

## [0.14.0] 2022-05-16

### Added

- ComputePlanMetadataViewSet to list all existing compute plans metadata
- Filtering on timestamp for newsfeed
- View to export performances as csv file download

### Changed

- (BREAKING) Store enum values as string (impact ordering) - Algo
- (BREAKING) Add mandatory name field to compute plan
- Use the algo checksum as image tag

### Fixed

- Completed pod state in `kubernetes_utils.watch_pod()`

## [0.13.0] 2022-05-09

### Changed

- Merge Metric and Algo view and model , see UPGRADE.md for migration
- (BREAKING) feat!: Get compute plan key from the request data
- Add django-filters on datasample view and define custom IN lookup filters for all views

### Added

- Filtering on permissions for algos and datamanagers

## [0.12.0] 2022-05-03

### Changed

- (BREAKING) Pass named inputs/outputs to algos
- Set default pagination page size and max page size
- Use standard ModelViewSet to handle DataSample list and retrieve calls
- Newsfeed now returns items for metric, algo and datamanager creation
- DataSamples for Localrep ComputeTask are foreign keys
- Removed MELLODDY-specific code

### Added

- Filtering using django-filters

### Fixed

- Create ModelRep DB instance when registering model in the orchestrator
- End date for failed CP
- Prevent 301 redirects when downloading failure reports
- Add SETFCAP capability to kaniko image builder to avoid build issue on security.capability
- (BREAKING) Fix cancelled CP inconsistencies
- Cancel CP should return json

## [0.11.0] 2022-04-19

### Fixed

- Uuid substring collision made tests randomly fail

### Removed

- Drop support for `DEBUG_QUICK_IMAGE`

## [0.10.1] 2022-04-13

### Changed

- Set log level to DEBUG in dev
- Remove Orchestrator{Aggregate, CompositeTrain, Test, Train}TaskSerializer and use orchestrator client directly
- Handle error values in mapping functions
- Remove `single-snapshot` in kaniko build option

### Fixed

- Handle disabled model in resync by making address not mandatory

## [0.10.0] 2022-04-11

### Added

- Store computetasks logs address and owner in localrep
- Optimize computetask list queryset
- Full-text search in CP name
- Local representation of node assets
- Retrieve files to download permissions and storage address from localrep
- Add API endpoint to serve all performances of a given compute plan
- Extra ordering options for compute plans and tasks
- Full text search in all assets names and keys

### Changed

- Make possible to start the backend-server without orchestrator connection available
- Use the substra-tools image 0.10.0 in the example yaml files
- Return 410 error for all attempts at file download in isolated mode
- Removed unused description files cache for remote assets
- Use standard ModelViewSet to handle Metric list and retrieve calls
- Use standard ModelViewSet to handle Algo list and retrieve calls
- Removed unused create_or_update_model method
- Use standard ModelViewSet to handle DataManager list and retrieve calls
- Use standard ModelViewSet to handle ComputeTask list and retrieve calls
- Use standard ModelViewSet to handle Model list and retrieve calls
- Add field compute plan name in NewsFeedViewSet
- Use standard ModelViewSet to handle ComputePlan list and retrieve calls
- Remove OrchestratorAlgoSerializer and use orchestrator client directly
- Remove OrchestratorDataManagerSerializer and use orchestrator client directly
- Disabled models do not expose an address
- Increase max page size default
- Remove OrchestratorDataSampleSerializer and OrchestratorDataSampleUpdateSerializer and use orchestrator client directly
- Remove OrchestratorMetricSerializer and use orchestrator client directly
- Remove OrchestratorModelSerializer
- Remove OrchestratorComputePlanSerializer and use orchestrator client directly
- Dev conf uses latest substra-tools image

### Fixed

- Disable model in localrep
- Compute CP dates after updating related tasks
- Compute task stays doing forever if saving the model raises an OSError
- Compute CP dates before updating CP status
- W340 null has no effect on ManyToManyField during migrations

## [0.9.0] 2022-03-01

### Added

- Clear the asset buffer When the disk is full
- Add API endpoint to serve failed compute task logs
- In the API, allow filtering events by timestamp
- Local representation of datamanager assets
- Add task category in news feed view
- Local representation of datasample assets
- Local representation of computeplan assets
- Local representation of computetask assets
- Add `ORCHESTRATOR_RABBITMQ_ACTIVITY_TIMEOUT` to restart event app if no activity
- Exponential backoff of celery tasks retry
- Compute CP tasks count and status from localrep data
- Use localrep data in CPAlgoViewSet
- Local representation of performance assets
- Use localrep data in tasks views
- Use localrep performances in tasks views
- Localrep computeplan status field, that is synced when receiving computetask event update instead of in the computeplan view
- Compute and store cp dates and duration during sync
- Local representation of model assets
- Use localrep data in newsfeed view

### Changed

- When resyncing the local representation, only fetch the latest events
- Accept datamanager events with missing logs_permissions in localsync
- Update datasamples protobuf. `register_datasamples` return now the datasamples list registered
- When resyncing the local representation, fetch events by page of 1000 instead of one-by-one
- Update computetask protobuf. `register_tasks` return now the tasks list registered
- Stream directly asset files from MinIO without loading them on disk
- compute_plan["failed_task"] is populated when syncing a failed task event in the event app instead of in the views
- Switch from aiopika to pika in the event app
- Cancel a compute task when its compute plan is not runnable

### Fixed

- Handle incomplete medata in newsfeed
- Fix container image build lock, to prevent ImageEntrypoint concurrency issues
- Fix filters on datamanager list view
- Handle missing failed task for failed CP status
- Handle case of resync with no new events
- Corrupted asset buffer when asset download fails
- Possible race condition when deleting pod
- Use failure report owner to determine whether storage address is local
- Check that start_date and end_date are not `None` to compute duration
- Assets filtering on enums
- Synchronize performances and models before update computetask status
- Compute CP status after computetasks resync
- Safe serializer should not break db transaction

## [0.8.0] 2022-01-16

### Added

- The datamanager asset now has a `logs_permission` field
- Local representation of algo assets
  - `localrep` app with `Event` and `Algo`: migration, model and serializer
  - `localsync` module in `events` app, using localrep models and serializers to load orchestrator response and save events and algos metadata in DB.
  - `resync` the local representation at the start of the event app
  - `sync_on_event_message` method to save in the local representation the algos and events when an event on the algo is received.
- Local representation of metric assets
- Add a news feed endpoint to watch compute task event update

### Changed

- Update `substrapp` algo viewset:
  - For `list` and `retrieve`, replace orchestrator query by `localrep` models queryset.
  - For `create`, create `localrep` algo before synchronization to be able to instantly (locally) query a newly created algo.

### Fixed

- News feed now handles incomplete event metadata

## [0.7.0] 2022-01-05

### Fixed

- Preserve order of parent tasks when registering a new task
- Memory leak in MinIO client
- Zombie compute pods (pods which are never deleted) in edge cases
- Missing timeout on event app orchestrator RabbitMQ connection
- Fixed task failure due to concurrent download of input assets

### Changed

- When executing compute tasks, store Algos and Metrics in temporary folders instead of the Asset Buffer
- On compute task failure, send the type of the error that occurred to the orchestrator
- Remove validated field on Datasample, Algo, Metrics, Model and Datamanager models
- Update backend and metric export python dependencies
- Reorganize and rename exported archives

## [0.6.0] 2021-12-01

### Added

- Metrics support for the Django app behind the flag `ENABLE_METRICS`
- Limit file size upload to `DATA_UPLOAD_MAX_SIZE`
- Setting to run in "isolated" mode (when there is no backend data, only orchestrator data)
- Add `COMPUTE_POD_GKE_GPUS_LIMITS` setting to enable usage of GPU by the compute pod on GKE
- Add new route to list all algos of a compute plan
- Add cp start date, end date and duration

### Changed

- Datasample upload by path is possible only from the servermedias volumes
- algo, metrics and datamanager are stored in Minio instead of the medias volume
- Rename `RUN_AS_GROUP` setting to `COMPUTE_POD_RUN_AS_GROUP`.
- Rename `RUN_AS_USER` setting to `COMPUTE_POD_RUN_AS_USER`.
- Rename `FS_GROUP` setting to `COMPUTE_POD_FS_GROUP`.
- Do not openly expose media directory
- Do not mount the serviceAccount token on the compute pod
- Switch log format to JSON

### Removed

- `COMPUTE_REGISTRY` setting, you should provide the whole kaniko image name in `KANIKO_IMAGE`

### Fixed

- Properly prevent path traversal in archives and don't allow symbolic links
- Inject task extra information even if there are no query params

## [0.5.0] 2021-11-02

### Added

- Support for filters on compute plan sub routes
- `COMMON_HOST_DOMAIN` variable env now required to set domain property of JWT cookies
- Models and Datasamples are now stored in MinIO (they were previously stored on the filesystem)
- Possibility to deploy deploy multiple workers on different kubernetes nodes in order to use compute resources in parallel. See [charts CHANGELOG.md](./charts/substra-backend/CHANGELOG.md#6.0.0) for more details
- post_delete signal upon model deletion to remove the model from Minio storage
- Add task extra information related to start_date and end_date
- serve API behind subpath with `SUBPATH` env var

### Changed

- Task data are now mounted on `/substra_internal` instead of `/sandbox`
- (BREAKING) Replace objective by metric
- (BREAKING) Multiple metrics and performances per test task
- Insert full data manager, metrics and parent tasks objects in tuple responses for retrieve calls
- Validate orchestrator connection on readiness and liveness api checks

### Fixed

- Set the local folder dynamically instead of leaving it to substra-tools default
- Fix trailing comma that turned versions at /info into lists
- Accept `UUID.hex` UUID as asset keys
- Trying to download a disabled model will now result in a consistent http 410 error code instead of an http 500 or http 404 error code

## [0.4.0] 2021-10-04

### Added

- Models exported to bucket are prefixed with their compute plan's ID
- Backend version build in docker image and exposed in `/info`
- Orchestrator and chaincode version in `/info`

### Changed

- Unified all 3 categories of algos in a single endpoint.
  - all algos are now served through `/algo` and `/algo/:key`
  - when creating a new algo, you must give a `category` property which value is one of `ALGO_SIMPLE`, `ALGO_COMPOSITE` or `ALGO_AGGREGATE`
- Search objective by metrics with `/objective?search=objective:metrics_name:[METRIC_NAME]` instead of `/objective?search=objective:metrics:[METRIC_NAME]`
- Switched to structured logging
- Made `/info` semi-public: returns some information for anonymous users and some more for authenticated ones

### Removed

- Routes `/aggregate_algo`, `/aggregate_algo/:key`, `/composite_algo` and `/composite_algo/:key` (all algos now served through `/algo` and `/algo/:key`)
- Asset filters on attributes from different assets
  example : `GET /objective?search=traintuple:key:foo`
  The composed filter that are removed are:

```
    /dataset?search=model:field_key:value
    /dataset?search=objective:field_key:value
    /algo?search=model:field_key:value
    /objective?search=model:field_key:value
    /objective?search=dataset:field_key:value
    /model?search=algo:field_key:value
    /model?search=dataset:field_key:value
    /model?search=objective:field_key:value
```

## [0.3.1] - 2021-08-25

### Added

- Add routes to get a compute plan's compute tasks by type

### Fixed

- Compute-plan-less compute tasks all using the same lock key
- Asset buffer skipping some data samples

## [0.3.0] - 2021-08-17

### Added

- API: Added Pagination for lists of asset

### Fixed

- Fix kaniko local directory cache for base images
- The backend is compatible with FL worflow again
- lock_resource was raising a FileNotFound exception in high concurrency scenarios

### Changed

- Refactor views/datasamples.py
- The opener is now downloaded instead of being copied from disk
- Better use of shutil.copytree

## [0.2.0] - 2021-08-04

### Added

- Add docker config secret name for kaniko builder .
- Add registry cleaning tasks.

### Changed

- Use a single compute pod for all the tasks of a compute plan .
- Add two missing `__init__` files .
- Update python dependencies.

## [0.1.12] - 2021-04-13

### Added

- Export models .

### Fixed

- Binding to service.port instead of 8000.
- Datasample order for metrics.
- Auto-allocate docker-registry node port .

### Changed

- Bump django from 2.2.19 to 2.2.20 in /backend.
- Update cryptography to its latest release.

## [0.1.11] - 2021-03-12

### Changed

- Update django and django-celery-results.

## [0.1.10] - 2021-03-09

### Changed

- docker-registry default service value to nodePort
- Update grpcio
- Change local peer hostname to prevent issue from grpc client
- Fix JWT token blacklist at logout
- Add django shared cache to prevent issue in throttling
- Less permissive CORS & AllowHosts

## [0.1.9] - 2021-02-09

## [0.1.8] - 2021-01-27

## [0.1.7] - 2021-01-26

## [0.1.6] - 2020-12-08

## [0.1.5] - 2020-12-01

## [0.1.4] - 2020-11-30

## [0.1.3] - 2020-10-02

## [0.1.2] - 2020-09-29

## [0.1.1] - 2020-08-12

## [0.1.0] - 2020-07-31

## [0.0.24] - 2020-07-21

## [0.0.23] - 2020-07-15

## [0.0.22] - 2020-07-10

## [0.0.21] - 2020-07-08

## [0.0.20] - 2020-07-07

## [0.0.19] - 2020-07-03

## [0.0.18] - 2020-06-03

## [0.0.17] - 2020-06-02

## [0.0.16] - 2020-05-29

## [0.0.15] - 2020-05-28

## [0.0.14] - 2020-05-18

## [0.0.13] - 2020-05-12

## [0.0.12] - 2020-04-14

## [0.0.11] - 2019-12-13

## [0.0.10] - 2019-12-06

## [0.0.9] - 2019-11-05

## [0.0.8] - 2019-05-27

## [0.0.7] - 2019-04-10

## [0.0.6] - 2019-04-03

## [0.0.5] - 2019-03-04

## [0.0.4] - 2019-03-04

## [0.0.3] - 2019-02-20

## [0.0.2] - 2019-02-15

## [0.0.1] - 2019-01-08<|MERGE_RESOLUTION|>--- conflicted
+++ resolved
@@ -14,31 +14,19 @@
 - Endpoints to list task input/output assets
 - "Kind" filters on task input and ouput assets endpoints.
 - Return train_data_sample_keys and test_data_sample_keys fields in data manager "list" API responses
-<<<<<<< HEAD
-=======
-
-### Changed
-
-- Add compute task category unknown value
-- Improved validation at user creation.
->>>>>>> b9ade45e
-
-### Fixed
-
-- Compute task outputs/inputs valid storage address.
-
-<<<<<<< HEAD
+
 ### Changed
 
 - Extract inputs and outputs from db to build the workflow_graph response.
 - Add compute task category unknown value
 - Improved validation at user creation.
-### Removed
-
-=======
-### Removed
-
->>>>>>> b9ade45e
+
+### Fixed
+
+- Compute task outputs/inputs valid storage address.
+
+### Removed
+
 - Algo creation events aren't included in newsfeed anymore.
 - Remove task category from the compute engine.
 - BREAKING: compute task specific endpoints.
