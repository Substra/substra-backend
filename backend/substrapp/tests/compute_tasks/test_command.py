--- conflicted
+++ resolved
@@ -407,22 +407,12 @@
         },
     ]
 
-<<<<<<< HEAD
-    actual = _get_args(ctx)
-=======
     actual = get_exec_command_args(ctx)
->>>>>>> 65a2bd35
     assert actual == [
         "--rank",
         "0",
         "--inputs",
-<<<<<<< HEAD
-        f"'{json.dumps(expected_inputs)}'",
-        "--outputs",
-        f"'{json.dumps(expected_outputs)}'",
-=======
         json.dumps(expected_inputs),
         "--outputs",
         json.dumps(expected_outputs),
->>>>>>> 65a2bd35
     ]