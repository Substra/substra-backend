apiVersion: skaffold/v1beta13
kind: Config
build:
  artifacts:
    - image: substrafoundation/substra-backend
      context: .
      docker:
        dockerfile: docker/substra-backend/Dockerfile
      sync:
        manual:
        - src: backend/manage.py
          dest: /usr/src/app/
          strip: backend/
        - src: backend/libs/**/*
          dest: /usr/src/app/libs
          strip: backend/libs/
        - src: backend/substrapp/**/*
          dest: /usr/src/app/substrapp
          strip: backend/substrapp/
        - src: backend/events/**/*
          dest: /usr/src/app/events
          strip: backend/events/
        - src: backend/backend/**/*
          dest: /usr/src/app/backend
          strip: backend/backend/
        - src: backend/node/**/*
          dest: /usr/src/app/node
          strip: backend/node/
        - src: backend/node-register/**/*
          dest: /usr/src/app/node-register
          strip: backend/node-register/
        - src: backend/users/**/*
          dest: /usr/src/app/users
          strip: backend/users/

    - image: substrafoundation/celerybeat
      context: .
      docker:
        dockerfile: docker/celerybeat/Dockerfile
      sync:
        manual:
        - src: backend/libs/**/*
          dest: /usr/src/app/libs
          strip: backend/libs/
        - src: backend/substrapp/**/*
          dest: /usr/src/app/substrapp
          strip: backend/substrapp/
        - src: backend/backend/**/*
          dest: /usr/src/app/backend
          strip: backend/backend/
        - src: backend/node/**/*
          dest: /usr/src/app/node
          strip: backend/node/
        - src: backend/users/**/*
          dest: /usr/src/app/users
          strip: backend/users/

    - image: substrafoundation/celeryworker
      context: .
      docker:
        dockerfile: docker/celeryworker/Dockerfile
      sync:
        manual:
        - src: backend/libs/**/*
          dest: /usr/src/app/libs
          strip: backend/libs/
        - src: backend/substrapp/**/*
          dest: /usr/src/app/substrapp
          strip: backend/substrapp/
        - src: backend/backend/**/*
          dest: /usr/src/app/backend
          strip: backend/backend/
        - src: backend/node/**/*
          dest: /usr/src/app/node
          strip: backend/node/
        - src: backend/users/**/*
          dest: /usr/src/app/users
          strip: backend/users/

    - image: substrafoundation/flower
      context: .
      docker:
        dockerfile: docker/flower/Dockerfile
      sync:
        manual:
        - src: backend/libs/**/*
          dest: /usr/src/app/libs
          strip: backend/libs/
        - src: backend/substrapp/**/*
          dest: /usr/src/app/substrapp
          strip: backend/substrapp/
        - src: backend/backend/**/*
          dest: /usr/src/app/backend
          strip: backend/backend/
        - src: backend/node/**/*
          dest: /usr/src/app/node
          strip: backend/node/
        - src: backend/users/**/*
          dest: /usr/src/app/users
          strip: backend/users/

deploy:
  statusCheckDeadlineSeconds: 300
  helm:
    releases:
      - name: backend-org-1
        chartPath: charts/substra-backend
        namespace: org-1
        imageStrategy:
          helm: {}
        values:
          backend.image: substrafoundation/substra-backend
          celerybeat.image: substrafoundation/celerybeat
          celeryworker.image: substrafoundation/celeryworker
          flower.image: substrafoundation/flower
        overrides:
          secrets:
            fabricConfigmap: network-org-1-hlf-k8s-fabric
          backend:
            settings: dev
            defaultDomain: http://backend-org-1-substra-backend-server.org-1:8000
            ingress:
              enabled: true
              hosts:
                - { host: substra-backend.node-1.com, paths: ["/"] }
              annotations:
                kubernetes.io/ingress.class: nginx
                nginx.ingress.kubernetes.io/client-body-buffer-size: 100m
                nginx.ingress.kubernetes.io/proxy-body-size: 100m
          organization:
            name: MyOrg1
          peer:
            host: network-org-1-peer-1.org-1
            port: 7051
            mspID: MyOrg1MSP
          persistence:
            hostPath: /tmp/org-1
          incomingNodes:
            - { name: MyOrg1MSP, secret: selfSecret1 }
            - { name: MyOrg2MSP, secret: nodeSecret1w2 }
          outgoingNodes:
            - { name: MyOrg1MSP, secret: selfSecret1 }
            - { name: MyOrg2MSP, secret: nodeSecret2w1 }
          users:
            - name: "node-1"
              secret: "p@$swr0d44"
          extraEnv:
<<<<<<< HEAD
            - name: STATSD_ENABLED
              value: "false"
            - name: STATSD_HOST
              value: "graphite-0.graphite.monitoring.svc.cluster.local"
            - name: STATSD_PORT
              value: "8125"
            - name: STATSD_PREFIX
              value: substra-backend-org-1

=======
            # Should be a json list
            - name: CORS_ORIGIN_WHITELIST
              value: '["http://substra-frontend.node-1.com/"]'
>>>>>>> 1c752dc7

      - name: backend-org-2
        chartPath: charts/substra-backend
        namespace: org-2
        imageStrategy:
          helm: {}
        values:
          backend.image: substrafoundation/substra-backend
          celerybeat.image: substrafoundation/celerybeat
          celeryworker.image: substrafoundation/celeryworker
          flower.image: substrafoundation/flower
        overrides:
          secrets:
            fabricConfigmap: network-org-2-hlf-k8s-fabric
          backend:
            settings: dev
            defaultDomain: http://backend-org-2-substra-backend-server.org-2:8000
            ingress:
              enabled: true
              hosts:
                - { host: substra-backend.node-2.com, paths: ["/"] }
              annotations:
                kubernetes.io/ingress.class: nginx
                nginx.ingress.kubernetes.io/client-body-buffer-size: 100m
                nginx.ingress.kubernetes.io/proxy-body-size: 100m
          organization:
            name: MyOrg2
          peer:
            host: network-org-2-peer-1.org-2
            port: 7051
            mspID: MyOrg2MSP
          persistence:
            hostPath: /tmp/org-2
          incomingNodes:
            - { name: MyOrg1MSP, secret: nodeSecret2w1 }
            - { name: MyOrg2MSP, secret: selfSecret2 }
          outgoingNodes:
            - { name: MyOrg1MSP, secret: nodeSecret1w2 }
            - { name: MyOrg2MSP, secret: selfSecret2 }
          users:
            - name: "node-2"
              secret: "p@$swr0d45"
          extraEnv:
<<<<<<< HEAD
            - name: STATSD_ENABLED
              value: "false"
            - name: STATSD_HOST
              value: "graphite-0.graphite.monitoring.svc.cluster.local"
            - name: STATSD_PORT
              value: "8125"
            - name: STATSD_PREFIX
              value: substra-backend-org-2
=======
            # Should be a json list
            - name: CORS_ORIGIN_WHITELIST
              value: '["http://substra-frontend.node-2.com/"]'

>>>>>>> 1c752dc7
profiles:
  - name: prod
    patches:
      - op: replace
        path: /deploy/helm/releases/0/overrides/backend/settings
        value: prod
      - op: replace
        path: /deploy/helm/releases/1/overrides/backend/settings
        value: prod<|MERGE_RESOLUTION|>--- conflicted
+++ resolved
@@ -145,7 +145,6 @@
             - name: "node-1"
               secret: "p@$swr0d44"
           extraEnv:
-<<<<<<< HEAD
             - name: STATSD_ENABLED
               value: "false"
             - name: STATSD_HOST
@@ -154,12 +153,9 @@
               value: "8125"
             - name: STATSD_PREFIX
               value: substra-backend-org-1
-
-=======
             # Should be a json list
             - name: CORS_ORIGIN_WHITELIST
               value: '["http://substra-frontend.node-1.com/"]'
->>>>>>> 1c752dc7
 
       - name: backend-org-2
         chartPath: charts/substra-backend
@@ -203,7 +199,6 @@
             - name: "node-2"
               secret: "p@$swr0d45"
           extraEnv:
-<<<<<<< HEAD
             - name: STATSD_ENABLED
               value: "false"
             - name: STATSD_HOST
@@ -212,12 +207,10 @@
               value: "8125"
             - name: STATSD_PREFIX
               value: substra-backend-org-2
-=======
             # Should be a json list
             - name: CORS_ORIGIN_WHITELIST
               value: '["http://substra-frontend.node-2.com/"]'
 
->>>>>>> 1c752dc7
 profiles:
   - name: prod
     patches:
