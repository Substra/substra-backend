--- conflicted
+++ resolved
@@ -118,7 +118,6 @@
           users:
             - name: "node-2"
               secret: "p@$swr0d45"
-<<<<<<< HEAD
           extraEnv:
             - name: STATSD_ENABLED
               value: "false"
@@ -128,8 +127,6 @@
               value: "8125"
             - name: STATSD_PREFIX
               value: substra-backend-org-2
-=======
-
 profiles:
   - name: prod
     patches:
@@ -138,5 +135,4 @@
         value: prod
       - op: replace
         path: /deploy/helm/releases/1/overrides/backend/settings
-        value: prod
->>>>>>> 3a7815b8
+        value: prod