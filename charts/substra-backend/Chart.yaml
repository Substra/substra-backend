--- conflicted
+++ resolved
@@ -1,13 +1,8 @@
 apiVersion: v2
 name: substra-backend
 home: https://github.com/Substra
-<<<<<<< HEAD
 version: 22.8.4
-appVersion: 0.42.0
-=======
-version: 22.8.3
 appVersion: 0.42.1
->>>>>>> e17b395c
 kubeVersion: ">= 1.19.0-0"
 description: Main package for Substra
 type: application
