import os
import shutil
import logging
import zipfile

import mock

from django.urls import reverse
from django.test import override_settings

from rest_framework import status
from rest_framework.test import APITestCase


from substrapp.serializers import LedgerObjectiveSerializer

from substrapp.ledger_utils import LedgerError

from substrapp.views.objective import compute_dryrun as objective_compute_dryrun
from substrapp.utils import compute_hash, get_hash

from ..common import get_sample_objective, FakeTask, AuthenticatedClient
from ..assets import objective, datamanager, traintuple, model

MEDIA_ROOT = "/tmp/unittests_views/"


def zip_folder(path, destination):
    zipf = zipfile.ZipFile(destination, 'w', zipfile.ZIP_DEFLATED)
    for root, dirs, files in os.walk(path):
        for f in files:
            abspath = os.path.join(root, f)
            archive_path = os.path.relpath(abspath, start=path)
            zipf.write(abspath, arcname=archive_path)
    zipf.close()


# APITestCase
@override_settings(MEDIA_ROOT=MEDIA_ROOT)
@override_settings(SITE_HOST='localhost')
@override_settings(LEDGER={'name': 'test-org', 'peer': 'test-peer'})
@override_settings(DEFAULT_DOMAIN='https://localhost')
@override_settings(LEDGER_SYNC_ENABLED=True)
class ObjectiveViewTests(APITestCase):
    client_class = AuthenticatedClient

    def setUp(self):
        if not os.path.exists(MEDIA_ROOT):
            os.makedirs(MEDIA_ROOT)

        self.objective_description, self.objective_description_filename, \
            self.objective_metrics, self.objective_metrics_filename = get_sample_objective()

        self.test_data_sample_keys = [
            "2d0f943aa81a9cb3fe84b162559ce6aff068ccb04e0cb284733b8f9d7e06517e",
            "533ee6e7b9d8b247e7e853b24547f57e6ef351852bac0418f13a0666173448f1"
        ]

        self.extra = {
            'HTTP_ACCEPT': 'application/json;version=0.0'
        }

        self.logger = logging.getLogger('django.request')
        self.previous_level = self.logger.getEffectiveLevel()
        self.logger.setLevel(logging.ERROR)

    def tearDown(self):
        shutil.rmtree(MEDIA_ROOT, ignore_errors=True)

        self.logger.setLevel(self.previous_level)

    def test_objective_list_empty(self):
        url = reverse('substrapp:objective-list')
        with mock.patch('substrapp.views.objective.query_ledger') as mquery_ledger:
            mquery_ledger.side_effect = [[], ['ISIC']]

            response = self.client.get(url, **self.extra)
            r = response.json()
            self.assertEqual(r, [[]])

            response = self.client.get(url, **self.extra)
            r = response.json()
            self.assertEqual(r, [['ISIC']])

    def test_objective_list_filter_fail(self):
        url = reverse('substrapp:objective-list')
        with mock.patch('substrapp.views.objective.query_ledger') as mquery_ledger:
            mquery_ledger.return_value = objective

            search_params = '?search=challenERRORge'
            response = self.client.get(url + search_params, **self.extra)
            r = response.json()

            self.assertIn('Malformed search filters', r['message'])

    def test_objective_list_filter_name(self):
        url = reverse('substrapp:objective-list')
        with mock.patch('substrapp.views.objective.query_ledger') as mquery_ledger:
            mquery_ledger.return_value = objective

            search_params = '?search=objective%253Aname%253ASkin%2520Lesion%2520Classification%2520Objective'
            response = self.client.get(url + search_params, **self.extra)
            r = response.json()

            self.assertEqual(len(r[0]), 2)

    def test_objective_list_filter_metrics(self):
        url = reverse('substrapp:objective-list')
        with mock.patch('substrapp.views.objective.query_ledger') as mquery_ledger:
            mquery_ledger.return_value = objective

            search_params = '?search=objective%253Ametrics%253Amacro-average%2520recall'
            response = self.client.get(url + search_params, **self.extra)
            r = response.json()

            self.assertEqual(len(r[0]), len(objective))

    def test_objective_list_filter_datamanager(self):
        url = reverse('substrapp:objective-list')
        with mock.patch('substrapp.views.objective.query_ledger') as mquery_ledger, \
                mock.patch('substrapp.views.filters_utils.query_ledger') as mquery_ledger2:
            mquery_ledger.return_value = objective
            mquery_ledger2.return_value = datamanager

            search_params = '?search=dataset%253Aname%253ASimplified%2520ISIC%25202018'
            response = self.client.get(url + search_params, **self.extra)
            r = response.json()

            self.assertEqual(len(r[0]), 1)

    def test_objective_list_filter_model(self):
        url = reverse('substrapp:objective-list')
        with mock.patch('substrapp.views.objective.query_ledger') as mquery_ledger, \
                mock.patch('substrapp.views.filters_utils.query_ledger') as mquery_ledger2:
            mquery_ledger.return_value = objective
            mquery_ledger2.return_value = traintuple

            pkhash = model[1]['traintuple']['outModel']['hash']
            search_params = f'?search=model%253Ahash%253A{pkhash}'
            response = self.client.get(url + search_params, **self.extra)
            r = response.json()

            self.assertEqual(len(r[0]), 1)

    def test_objective_retrieve(self):
        url = reverse('substrapp:objective-list')

        with mock.patch('substrapp.views.objective.get_object_from_ledger') as mget_object_from_ledger, \
                mock.patch('substrapp.views.objective.get_remote_asset') as get_remote_asset:
            mget_object_from_ledger.return_value = objective[0]

            with open(os.path.join(os.path.dirname(os.path.realpath(__file__)),
                                   '../../../../fixtures/owkin/objectives/objective0/description.md'), 'rb') as f:
                content = f.read()

            get_remote_asset.return_value = content

            pkhash = compute_hash(content)
            search_params = f'{pkhash}/'

            response = self.client.get(url + search_params, **self.extra)
            r = response.json()

            self.assertEqual(r, objective[0])

    def test_objective_retrieve_fail(self):

        dir_path = os.path.dirname(os.path.realpath(__file__))
        url = reverse('substrapp:objective-list')

        # PK hash < 64 chars
        search_params = '42303efa663015e729159833a12ffb510ff/'
        response = self.client.get(url + search_params, **self.extra)
        self.assertEqual(response.status_code, status.HTTP_400_BAD_REQUEST)

        # PK hash not hexa
        search_params = 'X' * 64 + '/'
        response = self.client.get(url + search_params, **self.extra)
        self.assertEqual(response.status_code, status.HTTP_400_BAD_REQUEST)

        with mock.patch('substrapp.views.objective.get_object_from_ledger') as mget_object_from_ledger:
            mget_object_from_ledger.side_effect = LedgerError('TEST')

            file_hash = get_hash(os.path.join(dir_path,
                                              "../../../../fixtures/owkin/objectives/objective0/description.md"))
            search_params = f'{file_hash}/'
            response = self.client.get(url + search_params, **self.extra)

            self.assertEqual(response.status_code, status.HTTP_400_BAD_REQUEST)

    def test_objective_create(self):
        url = reverse('substrapp:objective-list')

        dir_path = os.path.dirname(os.path.realpath(__file__))

        objective_path = os.path.join(dir_path, '../../../../fixtures/owkin/objectives/objective0/')

        description_path = os.path.join(objective_path, 'description.md')

        metrics_path = os.path.join(MEDIA_ROOT, 'metrics.zip')

        zip_folder(objective_path, metrics_path)

        pkhash = get_hash(description_path)

        test_data_manager_key = get_hash(os.path.join(
            dir_path, '../../../../fixtures/owkin/datamanagers/datamanager0/opener.py'))

        data = {
            'name': 'Simplified skin lesion classification',
            'description': open(description_path, 'rb'),
            'metrics_name': 'macro-average recall',
            'metrics': open(metrics_path, 'rb'),
            'permissions': 'all',
            'test_data_sample_keys': self.test_data_sample_keys,
            'test_data_manager_key': test_data_manager_key
        }

        with mock.patch.object(LedgerObjectiveSerializer, 'create') as mcreate:

            mcreate.return_value = {}

            response = self.client.post(url, data=data, format='multipart', **self.extra)

        self.assertEqual(response.data['pkhash'], pkhash)
        self.assertEqual(response.status_code, status.HTTP_201_CREATED)

        data['description'].close()
        data['metrics'].close()

    def test_objective_create_dryrun(self):

        url = reverse('substrapp:objective-list')

        dir_path = os.path.dirname(os.path.realpath(__file__))

        objective_path = os.path.join(dir_path, '../../../../fixtures/owkin/objectives/objective0/')

        description_path = os.path.join(objective_path, 'description.md')

        metrics_path = os.path.join(MEDIA_ROOT, 'metrics.zip')

        zip_folder(objective_path, metrics_path)

        test_data_manager_key = get_hash(os.path.join(
            dir_path, '../../../../fixtures/owkin/datamanagers/datamanager0/opener.py'))

        data = {
            'name': 'Simplified skin lesion classification',
            'description': open(description_path, 'rb'),
            'metrics_name': 'macro-average recall',
            'metrics': open(metrics_path, 'rb'),
            'permissions': 'all',
            'test_data_sample_keys': self.test_data_sample_keys,
            'test_data_manager_key': test_data_manager_key,
            'dryrun': True
        }

        with mock.patch('substrapp.views.objective.compute_dryrun.apply_async') as mdryrun_task:

            mdryrun_task.return_value = FakeTask('42')
            response = self.client.post(url, data=data, format='multipart', **self.extra)

        self.assertEqual(response.data['id'], '42')
        self.assertEqual(response.data['message'],
                         'Your dry-run has been taken in account. '
                         'You can follow the task execution on https://localhost/task/42/')
        self.assertEqual(response.status_code, status.HTTP_202_ACCEPTED)

        data['description'].close()
        data['metrics'].close()

    def test_objective_compute_dryrun(self):

        dir_path = os.path.dirname(os.path.realpath(__file__))

        objective_path = os.path.join(dir_path, '../../../../fixtures/owkin/objectives/objective0/')
        description_path = os.path.join(objective_path, 'description.md')
        zip_path = os.path.join(MEDIA_ROOT, 'metrics.zip')

        opener_path = os.path.join(dir_path, '../../../../fixtures/owkin/datamanagers/datamanager0/opener.py')

        zip_folder(objective_path, zip_path)

        with open(opener_path, 'rb') as f:
            opener_content = f.read()

        pkhash = get_hash(description_path)

        test_data_manager_key = compute_hash(opener_content)

        with mock.patch('substrapp.views.objective.get_object_from_ledger') as mdatamanager,\
                mock.patch('substrapp.views.objective.get_asset_content') as mget_asset_content:
            mdatamanager.return_value = {
                'opener': {
                    'storageAddress': 'test',
                    'hash': pkhash
                },
                'owner': 'external_node_id'
            }
<<<<<<< HEAD
            mget_asset_content.return_value = opener_content
            objective_compute_dryrun(zip_path, test_data_manager_key, pkhash)
=======
            get_remote_asset.return_value = opener_content
            objective_compute_dryrun(zip_path, test_data_manager_key, pkhash)

    def test_objective_leaderboard_sort(self):
        url = reverse('substrapp:objective-leaderboard', args=[objective[0]['key']])
        with mock.patch('substrapp.views.objective.query_ledger') as mquery_ledger:
            mquery_ledger.return_value = {}

            self.client.get(url, data={'sort': 'desc'}, **self.extra)
            mquery_ledger.assert_called_with(
                fcn='queryObjectiveLeaderboard',
                args={
                    'objectiveKey': objective[0]['key'],
                    'ascendingOrder': False,
                })

            self.client.get(url, data={'sort': 'asc'}, **self.extra)
            mquery_ledger.assert_called_with(
                fcn='queryObjectiveLeaderboard',
                args={
                    'objectiveKey': objective[0]['key'],
                    'ascendingOrder': True,
                })

        response = self.client.get(url, data={'sort': 'foo'}, **self.extra)
        self.assertEqual(response.status_code, status.HTTP_400_BAD_REQUEST)
>>>>>>> d8e0a56a
<|MERGE_RESOLUTION|>--- conflicted
+++ resolved
@@ -298,11 +298,7 @@
                 },
                 'owner': 'external_node_id'
             }
-<<<<<<< HEAD
             mget_asset_content.return_value = opener_content
-            objective_compute_dryrun(zip_path, test_data_manager_key, pkhash)
-=======
-            get_remote_asset.return_value = opener_content
             objective_compute_dryrun(zip_path, test_data_manager_key, pkhash)
 
     def test_objective_leaderboard_sort(self):
@@ -327,5 +323,4 @@
                 })
 
         response = self.client.get(url, data={'sort': 'foo'}, **self.extra)
-        self.assertEqual(response.status_code, status.HTTP_400_BAD_REQUEST)
->>>>>>> d8e0a56a
+        self.assertEqual(response.status_code, status.HTTP_400_BAD_REQUEST)